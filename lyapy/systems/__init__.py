--- conflicted
+++ resolved
@@ -1,19 +1,5 @@
 """All system classes.
 
-<<<<<<< HEAD
-Classes:
-AdaptivePendulum - Inverted pendulum system for adaptive control
-Pendulum - Inverted pendulum system
-DoublePendulum - Double inverted pendulum system
-Segway - Planar Segway system
-System - Base class for dynamical systems
-"""
-
-from .adaptive_pendulum import AdaptivePendulum
-from .pendulum import Pendulum
-from .double_pendulum import DoublePendulum
-from .segway import Segway
-=======
 AffineControlSystem - Base class for affine control systems of the form x_dot = f(x) + g(x) * u.
 ControlSystem - Base class for control systems of the form x_dot = f(x, u, t).
 System - Base class for dynamical systems of the form x_dot = f(t, x).
@@ -21,5 +7,4 @@
 
 from .affine_control_system import AffineControlSystem
 from .control_system import ControlSystem
-from .system import System
->>>>>>> 76e2edfd
+from .system import System